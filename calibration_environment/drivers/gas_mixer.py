--- conflicted
+++ resolved
@@ -396,7 +396,27 @@
     return target_o2_fraction / o2_source_gas_o2_fraction
 
 
-<<<<<<< HEAD
+def _get_source_gas_flow_rates_ppb(
+    o2_source_gas_o2_fraction: float, target_o2_fraction: float
+) -> Tuple[int, int]:
+    """ Calculate how much of each source gas, in ppb, is required to hit a target O2 fraction
+
+    Args:
+        o2_source_gas_o2_fraction: Fraction of O2 in the source gas connected to mixer 2. Defaults to 1.
+        target_flow_rate_slpm: target flow rate, in SLPM
+        target_o2_fraction: fraction of O2 in the desired mix
+
+    Returns:
+        n2_ppb, o2_source_gas_ppb: tuple of integer PPM values
+    """
+    target_o2_source_gas_fraction = _get_o2_source_gas_fraction(
+        target_o2_fraction, o2_source_gas_o2_fraction
+    )
+    o2_source_gas_ppb = _fraction_to_ppb(target_o2_source_gas_fraction)
+    n2_ppb = _complimentary_ppb_value(o2_source_gas_ppb)
+    return n2_ppb, o2_source_gas_ppb
+
+
 def stop_flow(port: str) -> None:
     """ Stop flow on the gas mixer.
 
@@ -414,27 +434,6 @@
     command = f"{_DEVICE_ID} MXRS {_MixControllerRunStateRequestCode.stop_flow.value}"
     response = send_serial_command_str_and_parse_response(command, port)
     _assert_mixer_state(response, _MixControllerStateCode.stopped_ok)
-=======
-def _get_source_gas_flow_rates_ppb(
-    o2_source_gas_o2_fraction: float, target_o2_fraction: float
-) -> Tuple[int, int]:
-    """ Calculate how much of each source gas, in ppb, is required to hit a target O2 fraction
-
-    Args:
-        o2_source_gas_o2_fraction: Fraction of O2 in the source gas connected to mixer 2. Defaults to 1.
-        target_flow_rate_slpm: target flow rate, in SLPM
-        target_o2_fraction: fraction of O2 in the desired mix
-
-    Returns:
-        n2_ppb, o2_source_gas_ppb: tuple of integer PPM values
-    """
-    target_o2_source_gas_fraction = _get_o2_source_gas_fraction(
-        target_o2_fraction, o2_source_gas_o2_fraction
-    )
-    o2_source_gas_ppb = _fraction_to_ppb(target_o2_source_gas_fraction)
-    n2_ppb = _complimentary_ppb_value(o2_source_gas_ppb)
-    return n2_ppb, o2_source_gas_ppb
->>>>>>> 66f9245c
 
 
 def start_constant_flow_mix(
@@ -461,19 +460,14 @@
         UnexpectedMixerResponse if any mixer response is unexpected. There are currently no known causes for this.
         ValueError if the target flow rate and fraction are not achievable by the mixer configuration.
     """
-<<<<<<< HEAD
     if target_flow_rate_slpm == 0:
         # MFC controller does not allow you to "start a flow" with a rate of zero. So we just turn it off and head home
         stop_flow(port)
         return
 
-    target_o2_source_gas_fraction = _get_o2_source_gas_fraction(
-        target_o2_fraction, o2_source_gas_o2_fraction
-=======
     _assert_valid_mix(target_flow_rate_slpm, o2_source_gas_o2_fraction)
     n2_ppb, o2_source_gas_ppb = _get_source_gas_flow_rates_ppb(
         o2_source_gas_o2_fraction, target_o2_fraction
->>>>>>> 66f9245c
     )
     min_mfc_flow_rate = 2.5  # flow rate of our smallest MFC
 
