from unittest import mock
from unittest.mock import sentinel

import math
import pandas as pd
import pytest

import calibration_environment.drivers.gas_mixer as module


@pytest.fixture
def mock_send_serial_command_and_get_response(mocker):
    return mocker.patch.object(module, "send_serial_command_str_and_parse_response")


class TestMixControllerStateCode:
    EXPECTED_EMO_STRING = (
        'MixControllerState #0: "Emergency Motion Off (EMO) is active."'
    )
    EMO_CODE = module._MixControllerStateCode(0)

    def test_str_representation(self):
        assert str(self.EMO_CODE) == self.EXPECTED_EMO_STRING


class TestSendSerialCommandStrAndGetResponse:
    def test_calls_with_appropriate_line_ending_and_conversion(self, mocker):
        mock_serial_sender = mocker.patch.object(
            module, "send_serial_command_and_get_response"
        )

        command_str = "test command"
        expected_command_bytes = b"test command\r"
        module.send_serial_command_str_and_parse_response(command_str, sentinel.port)

        mock_serial_sender.assert_called_with(
            port=sentinel.port,
            command=expected_command_bytes,
            baud_rate=module._ALICAT_BAUD_RATE,
            response_terminator=module._ALICAT_SERIAL_TERMINATOR_BYTE,
            timeout=0.1,
        )

    def test_strips_terminator_from_response(self, mocker):
        response_bytes = b"response\r"
        expected_cleaned_response = "response"
        mocker.patch.object(
            module, "send_serial_command_and_get_response", return_value=response_bytes
        )

        actual_cleaned_response = module.send_serial_command_str_and_parse_response(
            "command", sentinel.port
        )
        assert actual_cleaned_response == expected_cleaned_response


@pytest.mark.parametrize(
    "alarm_str, expected",
    [("2199552", True), ("0", False), ("4096", False), (str(0x008000), True)],
)
def test_has_low_feed_pressure(alarm_str, expected):
    actual = module._has_low_feed_pressure(alarm_str)
    assert actual == expected


class TestPpbConversions:
    fractions_and_corresponding_ppbs = [
        (0.005, 5000000),
        (0, 0),
        (0.8, 8e8),
        (math.pi / 10, 314159265),
    ]

    @pytest.mark.parametrize("fraction, ppb", fractions_and_corresponding_ppbs)
    def test_ppb_to_fraction(self, fraction, ppb):
        assert module._ppb_to_fraction(5000000) == 0.005

    @pytest.mark.parametrize("fraction, ppb", fractions_and_corresponding_ppbs)
    def test_fraction_to_ppb(self, fraction, ppb):
        assert module._fraction_to_ppb(fraction) == ppb

    @pytest.mark.parametrize(
        "from_mfc, expected", [("------", 0), (str(100000000), 0.1)]
    )
    def test_parse_flow_fraction(self, from_mfc, expected):
        assert module._parse_flow_fraction(from_mfc) == expected

    def test_complimentary_ppb_value(self):
        ppb_value = 999999999
        expected = 1
        assert module._complimentary_ppb_value(ppb_value) == expected


class TestSendSequenceWithExpectedResponses:
    def test_sends_appropriate_sequence_when_response_is_as_expected(
        self, mock_send_serial_command_and_get_response
    ):
        mock_send_serial_command_and_get_response.side_effect = [
            sentinel.response_one,
            sentinel.response_two,
        ]

        module._send_sequence_with_expected_responses(
            sentinel.port,
            [
                (sentinel.call_one, sentinel.response_one),
                (sentinel.call_two, sentinel.response_two),
            ],
        )

        expected_calls = [
            mock.call(sentinel.call_one, sentinel.port),
            mock.call(sentinel.call_two, sentinel.port),
        ]

        actual_calls = mock_send_serial_command_and_get_response.call_args_list
        assert actual_calls == expected_calls

    def test_raises_exception_and_stops_further_calls_when_return_value_unexpected(
        self, mock_send_serial_command_and_get_response
    ):
        mock_send_serial_command_and_get_response.side_effect = [
            sentinel.response_one,
            sentinel.surprise,  # !
        ]

        with pytest.raises(module.UnexpectedMixerResponse, match="surprise"):
            module._send_sequence_with_expected_responses(
                sentinel.port,
                [
                    (sentinel.call_one, sentinel.response_one),
                    (sentinel.call_two, sentinel.response_two),
                    (sentinel.call_three, sentinel.response_three),
                ],
            )

        expected_calls = [
            mock.call(sentinel.call_one, sentinel.port),
            mock.call(sentinel.call_two, sentinel.port),
        ]

        actual_calls = mock_send_serial_command_and_get_response.call_args_list
        assert actual_calls == expected_calls


class TestParseMixerStatus:
    @pytest.mark.parametrize(
        "name, mixer_status_str, expected",
        [
            (
                "Stopped due to N2 low",
                (
                    "A 0 30 2199568 14 7 4 2 Y - -00.00 +00.00 +0001459 ---------- "
                    "2199568 +000.0 +00.00 +921 +1000000000 04096 +018.6 -0.000 +539 +0000000000"
                ),
                pd.Series(
                    {
                        "flow rate (SLPM)": 0,
                        "mix pressure (mmHg)": 0,
                        "low feed pressure alarm": True,
                        "low feed pressure alarm - N2": True,
                        "low feed pressure alarm - O2 source gas": False,
                        "N2 fraction in mix": 1,
                        "O2 source gas fraction in mix": 0,
                    }
                ),
            ),
            (
                "Running",
                (
                    "A 0 2 4096 14 7 4 2 Y - +00.19 +05.00 +0001463 ---------- "
                    "04096 +020.6 +02.50 +923 +0500000000 04096 +017.2 +2.500 +540 +0500000000"
                ),
                pd.Series(
                    {
                        "flow rate (SLPM)": 5,
                        "mix pressure (mmHg)": 0.19,
                        "low feed pressure alarm": False,
                        "low feed pressure alarm - N2": False,
                        "low feed pressure alarm - O2 source gas": False,
                        "N2 fraction in mix": 0.5,
                        "O2 source gas fraction in mix": 0.5,
                    }
                ),
            ),
            (
                "Stopped - OK",
                (
                    "A 0 6 4096 14 7 4 2 Y - -00.01 +00.00 +0001464 ---------- "
                    "04096 +022.7 +00.00 +923 +0000000000 04096 +018.5 +0.000 +541 +1000000000"
                ),
                pd.Series(
                    {
                        "flow rate (SLPM)": 0,
                        "mix pressure (mmHg)": -0.01,
                        "low feed pressure alarm": False,
                        "low feed pressure alarm - N2": False,
                        "low feed pressure alarm - O2 source gas": False,
                        "N2 fraction in mix": 0,
                        "O2 source gas fraction in mix": 1,
                    }
                ),
            ),
            (
                "Has not run yet - dashes for fractions",
                (
                    "A 0 6 4096 14 7 4 2 Y - -00.01 +00.00 +0001464 ---------- "
                    "04096 +022.7 +00.00 +923 ---------- 04096 +018.5 +0.000 +541 ----------"
                ),
                pd.Series(
                    {
                        "flow rate (SLPM)": 0,
                        "mix pressure (mmHg)": -0.01,
                        "low feed pressure alarm": False,
                        "low feed pressure alarm - N2": False,
                        "low feed pressure alarm - O2 source gas": False,
                        "N2 fraction in mix": 0,
                        "O2 source gas fraction in mix": 0,
                    }
                ),
            ),
        ],
    )
    def test_mixer_status(self, name, mixer_status_str, expected):
        actual = module._parse_mixer_status(mixer_status_str)
        pd.testing.assert_series_equal(actual, expected)

    @pytest.mark.parametrize(
        "pressure_and_flow_units_str, should_raise",
        [("14 7", False), ("14 6", True), ("10 7", True), ("99 99", True)],
    )
    def test_blows_up_if_units_incorrectly_set(
        self, pressure_and_flow_units_str, should_raise
    ):
        mixer_status_str = (
            f"A 0 6 4096 {pressure_and_flow_units_str} 4 2 Y - -00.01 +00.00 +0001464 ---------- "
            "04096 +022.7 +00.00 +923 ---------- 04096 +018.5 +0.000 +541 ----------"
        )
        if should_raise:
            with pytest.raises(module.UnexpectedMixerResponse, match="units"):
                module._parse_mixer_status(mixer_status_str)
        else:
            # This is more of a meta-test that everything is fine with this test when the units are correct
            module._parse_mixer_status(mixer_status_str)

    def test_blows_up_if_mix_controller_sends_too_few_fields(self):
        # The MFC does this occasionally.
        # It looks as if the mix controller momentarily only reports on one of the MFCs
        # https://app.asana.com/0/819671808102776/1131541155305248/f
        mixer_status_str = (
            f"A 0 6 4096 10 7 4 2 Y - -00.01 +00.00 +0001464 ---------- "
            "04096 +022.7 +00.00 +923 ---------- 04096 +018.5"
        )

        with pytest.raises(
            module.UnexpectedMixerResponse,
            match="contained 21 fields instead of the expected 24",
        ):
            module._parse_mixer_status(mixer_status_str)


class TestGetMixerStatus:
    def test_happy_path(self, mock_send_serial_command_and_get_response, mocker):
        mock_send_serial_command_and_get_response.return_value = (
            sentinel.serial_response
        )
        mock_parse_mixer_status = mocker.patch.object(
            module, "_parse_mixer_status", return_value=sentinel.parsed_status
        )

        status = module.get_mixer_status_with_retry(sentinel.port)

        mock_send_serial_command_and_get_response.assert_called_with(
            "A QMXS", sentinel.port
        )
        mock_parse_mixer_status.assert_called_with(sentinel.serial_response)
        assert status == sentinel.parsed_status

    def test_no_response_error(self, mock_send_serial_command_and_get_response):
        mock_send_serial_command_and_get_response.return_value = ""

        with pytest.raises(module.UnexpectedMixerResponse, match="No response"):
            module._get_mixer_status(sentinel.port)


class TestParseGasIds:
    def test_parses_gas_ids(self):
        expected = pd.Series({"N2": 1, "O2 source gas": 4})

        actual = module._parse_gas_ids("A 1 4")

        pd.testing.assert_series_equal(actual, expected)


class TestStopFlow:
    def test_makes_appropriate_serial_call_and_doesnt_blow_up_in_happy_case(
        self, mock_send_serial_command_and_get_response
    ):
        mock_send_serial_command_and_get_response.return_value = (
            f"A {module._MixControllerStateCode.stopped_ok.value}"
        )

        module.stop_flow_with_retry(mock.sentinel.port)

        mock_send_serial_command_and_get_response.assert_called_with(
            "A MXRS 2", mock.sentinel.port
        )

    def test_asserts_mixer_state(self, mock_send_serial_command_and_get_response):
        # Mixer is still mixing after we asked it to stop! This could be any other code
        mock_send_serial_command_and_get_response.return_value = (
            f"A {module._MixControllerStateCode.mixing.value}"
        )

        with pytest.raises(module.UnexpectedMixerResponse, match="Device is mixing."):
            module._stop_flow(mock.sentinel.port)


class TestAssertMixerState:
    def test_mixer_state_matches_doesnt_error(self):
        module._assert_mixer_state("A 3", module._MixControllerStateCode(3))

    def test_mixer_state_mismatch_provides_helpful_error(self):
        expected_code = module._MixControllerStateCode(3)  # should be mixing
        actual_code_number = 5  # There's an alarm
        with pytest.raises(module.UnexpectedMixerResponse, match="alarm"):
            module._assert_mixer_state(f"A {actual_code_number}", expected_code)


<<<<<<< HEAD
class TestAssertValidMix:
    @pytest.mark.parametrize(
        "setpoint_total_flow_rate, setpoint_o2_fraction, o2_source_gas_o2_fraction, expected_o2_source_gas_flow_rate",
        [
            (1, 1, 1, 1),
            (0.5, 1, 1, 0.5),
            (1, 0.5, 1, 0.5),
            (1, 0.25, 0.25, 1),
            (1, 1, 0.5, 2),
        ],
    )
    def test_get_o2_source_gas_flow_rate(
        self,
        setpoint_total_flow_rate,
        setpoint_o2_fraction,
        o2_source_gas_o2_fraction,
        expected_o2_source_gas_flow_rate,
    ):
        actual = module._get_o2_source_gas_flow_rate(
            setpoint_total_flow_rate, setpoint_o2_fraction, o2_source_gas_o2_fraction
        )
        assert actual == expected_o2_source_gas_flow_rate

    @pytest.mark.parametrize(
        "name, setpoint_total_flow_rate, setpoint_o2_fraction, expected_errors",
        [
            # Flow rates with O2 source gas fraction of 1:
            #   O2 = setpoint_total_flow_rate * setpoint_o2_fraction
            #   N2 = setpoint_total_flow_rate - O2 flow rate
            ("O2 2.5, N2 0", 2.5, 1, []),
            ("O2 0, N2 2.5", 2.5, 0, []),
            ("O2 1.25, N2 1.25", 2.5, 0.5, []),
            (
                "O2 2, N2 -1",
                1,
                2,
                [
                    "setpoint gas O2 fraction too high",
                    "N2 flow rate < 2% of full scale (0.2 SLPM)",
                ],
            ),
            ("O2 2.6, N2 0", 2.6, 1, ["O2 flow rate > 2.5 SLPM"]),
            (
                "O2 11, N2 11",
                22,
                0.5,
                ["O2 flow rate > 2.5 SLPM", "N2 flow rate > 10 SLPM"],
            ),
            ("O2 0, N2 11", 11, 0, ["N2 flow rate > 10 SLPM"]),
            (
                "O2 0.001, N2 0.999",
                1,
                0.001,
                ["O2 flow rate < 2% of full scale (0.05 SLPM)"],
            ),
            (
                "O2 0.999, N2 0.001",
                1,
                0.999,
                ["N2 flow rate < 2% of full scale (0.2 SLPM)"],
            ),
        ],
    )
    def test_flags_expected_validation_errors(
        self, name, setpoint_total_flow_rate, setpoint_o2_fraction, expected_errors
    ):
        o2_source_gas_fraction = 1

        mix_validation_errors = module.get_mix_validation_errors(
            setpoint_total_flow_rate, o2_source_gas_fraction, setpoint_o2_fraction
        )

        assert set(mix_validation_errors) == set(expected_errors)


=======
>>>>>>> 405e13b8
class TestStartConstantFlowMix:
    @pytest.mark.parametrize(
        "setpoint_gas_o2_fraction", [0.1, 0.21, 0.1111, math.pi * 0.01]
    )
    def test_get_source_gas_flow_rates_ppb_adds_to_one_billion(
        self, setpoint_gas_o2_fraction
    ):
        n2_ppb, o2_ppb = module._get_source_gas_flow_rates_ppb(
            o2_source_gas_o2_fraction=0.21,
            setpoint_gas_o2_fraction=setpoint_gas_o2_fraction,
        )
        assert n2_ppb + o2_ppb == module._ONE_BILLION

    def test_turns_mixer_off_when_flow_rate_set_to_zero(self, mocker):
        mock_stop_flow = mocker.patch.object(module, "stop_flow_with_retry")

        module.start_constant_flow_mix_with_retry(
            sentinel.port,
            setpoint_flow_rate_slpm=0,
            setpoint_gas_o2_fraction=1,
            o2_source_gas_o2_fraction=1,
        )

        mock_stop_flow.assert_called_once_with(sentinel.port)

    def test_calls_appropriate_sequence(self, mocker):
        # Most implementation details of this function are tested manually or verified by mypy.
        # This is just a smoke test
        mock_send_sequence = mocker.patch.object(
            module, "_send_sequence_with_expected_responses"
        )

        module.start_constant_flow_mix_with_retry(
            sentinel.port,
            setpoint_flow_rate_slpm=5,
            setpoint_gas_o2_fraction=0.1,
            o2_source_gas_o2_fraction=0.5,
        )
        mock_send_sequence.assert_called_with(
            sentinel.port,
            [
                ("A MXRM 3", "A 3"),
                ("A MXMF 800000000 200000000", "A 800000000 200000000"),
                ("A MXRFF 5.00", "A 5.00 7 SLPM"),
                ("A MXRS 1", "A 2"),
            ],
        )

    def test_formats_requests_sensibly_even_when_ridiculous_fractions_requested(
        self, mocker
    ):
        mock_send_sequence = mocker.patch.object(
            module, "_send_sequence_with_expected_responses"
        )

        module.start_constant_flow_mix_with_retry(
            sentinel.port,
            target_flow_rate_slpm=4.900000219837419237412374,
            target_o2_fraction=0.100000111111111111111111111111111,
            o2_source_gas_o2_fraction=0.5000003129384612384761234981723,
        )
        mock_send_sequence.assert_called_with(
            sentinel.port,
            [
                ("A MXRM 3", "A 3"),
                ("A MXMF 799999903 200000097", "A 799999903 200000097"),
                ("A MXRFF 4.90", "A 4.90 7 SLPM"),
                ("A MXRS 1", "A 2"),
            ],
        )<|MERGE_RESOLUTION|>--- conflicted
+++ resolved
@@ -327,7 +327,6 @@
             module._assert_mixer_state(f"A {actual_code_number}", expected_code)
 
 
-<<<<<<< HEAD
 class TestAssertValidMix:
     @pytest.mark.parametrize(
         "setpoint_total_flow_rate, setpoint_o2_fraction, o2_source_gas_o2_fraction, expected_o2_source_gas_flow_rate",
@@ -403,8 +402,6 @@
         assert set(mix_validation_errors) == set(expected_errors)
 
 
-=======
->>>>>>> 405e13b8
 class TestStartConstantFlowMix:
     @pytest.mark.parametrize(
         "setpoint_gas_o2_fraction", [0.1, 0.21, 0.1111, math.pi * 0.01]
@@ -462,8 +459,8 @@
 
         module.start_constant_flow_mix_with_retry(
             sentinel.port,
-            target_flow_rate_slpm=4.900000219837419237412374,
-            target_o2_fraction=0.100000111111111111111111111111111,
+            setpoint_flow_rate_slpm=4.900000219837419237412374,
+            setpoint_gas_o2_fraction=0.100000111111111111111111111111111,
             o2_source_gas_o2_fraction=0.5000003129384612384761234981723,
         )
         mock_send_sequence.assert_called_with(
