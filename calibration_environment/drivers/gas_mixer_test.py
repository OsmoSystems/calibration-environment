from unittest import mock
from unittest.mock import sentinel

import math
import pandas as pd
import pytest

import calibration_environment.drivers.gas_mixer as module


@pytest.fixture
def mock_send_serial_command_and_get_response(mocker):
    return mocker.patch.object(module, "send_serial_command_str_and_parse_response")


class TestMixControllerStateCode:
    EXPECTED_EMO_STRING = (
        'MixControllerState #0: "Emergency Motion Off (EMO) is active."'
    )
    EMO_CODE = module._MixControllerStateCode(0)

    def test_str_representation(self):
        assert str(self.EMO_CODE) == self.EXPECTED_EMO_STRING


class TestSendSerialCommandStrAndGetResponse:
    def test_calls_with_appropriate_line_ending_and_conversion(self, mocker):
        mock_serial_sender = mocker.patch.object(
            module, "send_serial_command_and_get_response"
        )

        command_str = "test command"
        expected_command_bytes = b"test command\r"
        module.send_serial_command_str_and_parse_response(command_str, sentinel.port)

        mock_serial_sender.assert_called_with(
            port=sentinel.port,
            command=expected_command_bytes,
            baud_rate=module._ALICAT_BAUD_RATE,
            response_terminator=module._ALICAT_SERIAL_TERMINATOR_BYTE,
            timeout=0.1,
        )

    def test_strips_terminator_from_response(self, mocker):
        response_bytes = b"response\r"
        expected_cleaned_response = "response"
        mocker.patch.object(
            module, "send_serial_command_and_get_response", return_value=response_bytes
        )

        actual_cleaned_response = module.send_serial_command_str_and_parse_response(
            "command", sentinel.port
        )
        assert actual_cleaned_response == expected_cleaned_response


@pytest.mark.parametrize(
    "alarm_str, expected",
    [("2199552", True), ("0", False), ("4096", False), (str(0x008000), True)],
)
def test_has_low_feed_pressure(alarm_str, expected):
    actual = module._has_low_feed_pressure(alarm_str)
    assert actual == expected


class TestPpbConversions:
    fractions_and_corresponding_ppbs = [
        (0.005, 5000000),
        (0, 0),
        (0.8, 8e8),
        (math.pi / 10, 314159265),
    ]

    @pytest.mark.parametrize("fraction, ppb", fractions_and_corresponding_ppbs)
    def test_ppb_to_fraction(self, fraction, ppb):
        assert module._ppb_to_fraction(5000000) == 0.005

    @pytest.mark.parametrize("fraction, ppb", fractions_and_corresponding_ppbs)
    def test_fraction_to_ppb(self, fraction, ppb):
        assert module._fraction_to_ppb(fraction) == ppb

    @pytest.mark.parametrize(
        "from_mfc, expected", [("------", 0), (str(100000000), 0.1)]
    )
    def test_parse_flow_fraction(self, from_mfc, expected):
        assert module._parse_flow_fraction(from_mfc) == expected

    def test_complimentary_ppb_value(self):
        ppb_value = 999999999
        expected = 1
        assert module._complimentary_ppb_value(ppb_value) == expected


class TestSendSequenceWithExpectedResponses:
    def test_sends_appropriate_sequence_when_response_is_as_expected(
        self, mock_send_serial_command_and_get_response
    ):
        mock_send_serial_command_and_get_response.side_effect = [
            sentinel.response_one,
            sentinel.response_two,
        ]

        module._send_sequence_with_expected_responses(
            sentinel.port,
            [
                (sentinel.call_one, sentinel.response_one),
                (sentinel.call_two, sentinel.response_two),
            ],
        )

        expected_calls = [
            mock.call(sentinel.call_one, sentinel.port),
            mock.call(sentinel.call_two, sentinel.port),
        ]

        actual_calls = mock_send_serial_command_and_get_response.call_args_list
        assert actual_calls == expected_calls

    def test_raises_exception_and_stops_further_calls_when_return_value_unexpected(
        self, mock_send_serial_command_and_get_response
    ):
        mock_send_serial_command_and_get_response.side_effect = [
            sentinel.response_one,
            sentinel.surprise,  # !
        ]

        with pytest.raises(module.UnexpectedMixerResponse, match="surprise"):
            module._send_sequence_with_expected_responses(
                sentinel.port,
                [
                    (sentinel.call_one, sentinel.response_one),
                    (sentinel.call_two, sentinel.response_two),
                    (sentinel.call_three, sentinel.response_three),
                ],
            )

        expected_calls = [
            mock.call(sentinel.call_one, sentinel.port),
            mock.call(sentinel.call_two, sentinel.port),
        ]

        actual_calls = mock_send_serial_command_and_get_response.call_args_list
        assert actual_calls == expected_calls


class TestParseMixerStatus:
    @pytest.mark.parametrize(
        "name, mixer_status_str, expected",
        [
            (
                "Stopped due to N2 low",
                (
                    "A 0 30 2199568 14 7 4 2 Y - -00.00 +00.00 +0001459 ---------- "
                    "2199568 +000.0 +00.00 +921 +1000000000 04096 +018.6 -0.000 +539 +0000000000"
                ),
                pd.Series(
                    {
                        "flow rate (SLPM)": 0,
                        "mix pressure (mmHg)": 0,
                        "low feed pressure alarm": True,
                        "low feed pressure alarm - N2": True,
                        "low feed pressure alarm - O2 source gas": False,
                        "N2 fraction in mix": 1,
                        "O2 source gas fraction in mix": 0,
                    }
                ),
            ),
            (
                "Running",
                (
                    "A 0 2 4096 14 7 4 2 Y - +00.19 +05.00 +0001463 ---------- "
                    "04096 +020.6 +02.50 +923 +0500000000 04096 +017.2 +2.500 +540 +0500000000"
                ),
                pd.Series(
                    {
                        "flow rate (SLPM)": 5,
                        "mix pressure (mmHg)": 0.19,
                        "low feed pressure alarm": False,
                        "low feed pressure alarm - N2": False,
                        "low feed pressure alarm - O2 source gas": False,
                        "N2 fraction in mix": 0.5,
                        "O2 source gas fraction in mix": 0.5,
                    }
                ),
            ),
            (
                "Stopped - OK",
                (
                    "A 0 6 4096 14 7 4 2 Y - -00.01 +00.00 +0001464 ---------- "
                    "04096 +022.7 +00.00 +923 +0000000000 04096 +018.5 +0.000 +541 +1000000000"
                ),
                pd.Series(
                    {
                        "flow rate (SLPM)": 0,
                        "mix pressure (mmHg)": -0.01,
                        "low feed pressure alarm": False,
                        "low feed pressure alarm - N2": False,
                        "low feed pressure alarm - O2 source gas": False,
                        "N2 fraction in mix": 0,
                        "O2 source gas fraction in mix": 1,
                    }
                ),
            ),
            (
                "Has not run yet - dashes for fractions",
                (
                    "A 0 6 4096 14 7 4 2 Y - -00.01 +00.00 +0001464 ---------- "
                    "04096 +022.7 +00.00 +923 ---------- 04096 +018.5 +0.000 +541 ----------"
                ),
                pd.Series(
                    {
                        "flow rate (SLPM)": 0,
                        "mix pressure (mmHg)": -0.01,
                        "low feed pressure alarm": False,
                        "low feed pressure alarm - N2": False,
                        "low feed pressure alarm - O2 source gas": False,
                        "N2 fraction in mix": 0,
                        "O2 source gas fraction in mix": 0,
                    }
                ),
            ),
        ],
    )
    def test_mixer_status(self, name, mixer_status_str, expected):
        actual = module._parse_mixer_status(mixer_status_str)
        pd.testing.assert_series_equal(actual, expected)

    @pytest.mark.parametrize(
        "pressure_and_flow_units_str, should_raise",
        [("14 7", False), ("14 6", True), ("10 7", True), ("99 99", True)],
    )
    def test_blows_up_if_units_incorrectly_set(
        self, pressure_and_flow_units_str, should_raise
    ):
        mixer_status_str = (
            f"A 0 6 4096 {pressure_and_flow_units_str} 4 2 Y - -00.01 +00.00 +0001464 ---------- "
            "04096 +022.7 +00.00 +923 ---------- 04096 +018.5 +0.000 +541 ----------"
        )
        if should_raise:
            with pytest.raises(module.UnexpectedMixerResponse, match="units"):
                module._parse_mixer_status(mixer_status_str)
        else:
            # This is more of a meta-test that everything is fine with this test when the units are correct
            module._parse_mixer_status(mixer_status_str)


class TestGetMixerStatus:
    def test_happy_path(self, mock_send_serial_command_and_get_response, mocker):
        mock_send_serial_command_and_get_response.return_value = (
            sentinel.serial_response
        )
        mock_parse_mixer_status = mocker.patch.object(
            module, "_parse_mixer_status", return_value=sentinel.parsed_status
        )

        status = module.get_mixer_status(sentinel.port)

        mock_send_serial_command_and_get_response.assert_called_with(
            "A QMXS", sentinel.port
        )
        mock_parse_mixer_status.assert_called_with(sentinel.serial_response)
        assert status == sentinel.parsed_status

    def test_no_response_error(self, mock_send_serial_command_and_get_response, mocker):
        mock_send_serial_command_and_get_response.return_value = ""

        with pytest.raises(module.UnexpectedMixerResponse, match="No response"):
            module.get_mixer_status(sentinel.port)


class TestParseGasIds:
    def test_parses_gas_ids(self):
        expected = pd.Series({"N2": 1, "O2 source gas": 4})

        actual = module._parse_gas_ids("A 1 4")

        pd.testing.assert_series_equal(actual, expected)


class TestStopFlow:
    def test_makes_appropriate_serial_call_and_doesnt_blow_up_in_happy_case(
        self, mock_send_serial_command_and_get_response
    ):
        mock_send_serial_command_and_get_response.return_value = (
            f"A {module._MixControllerStateCode.stopped_ok.value}"
        )

        module.stop_flow(mock.sentinel.port)

        mock_send_serial_command_and_get_response.assert_called_with(
            "A MXRS 2", mock.sentinel.port
        )

    def test_asserts_mixer_state(self, mock_send_serial_command_and_get_response):
        # Mixer is still mixing after we asked it to stop! This could be any other code
        mock_send_serial_command_and_get_response.return_value = (
            f"A {module._MixControllerStateCode.mixing.value}"
        )

        with pytest.raises(module.UnexpectedMixerResponse, match="Device is mixing."):
            module.stop_flow(mock.sentinel.port)


class TestAssertMixerState:
    def test_mixer_state_matches_doesnt_error(self):
        module._assert_mixer_state("A 3", module._MixControllerStateCode(3))

    def test_mixer_state_mismatch_provides_helpful_error(self):
        expected_code = module._MixControllerStateCode(3)  # should be mixing
        actual_code_number = 5  # There's an alarm
        with pytest.raises(module.UnexpectedMixerResponse, match="alarm"):
            module._assert_mixer_state(f"A {actual_code_number}", expected_code)


class TestAssertValidMix:
    @pytest.mark.parametrize(
        "setpoint_total_flow_rate, setpoint_o2_fraction, o2_source_gas_o2_fraction, expected_o2_source_gas_flow_rate",
        [
            (1, 1, 1, 1),
            (0.5, 1, 1, 0.5),
            (1, 0.5, 1, 0.5),
            (1, 2, 2, 1),
            (1, 1, 2, 0.5),
        ],
    )
    def test_get_o2_source_gas_flow_rate(
        self,
        setpoint_total_flow_rate,
        setpoint_o2_fraction,
        o2_source_gas_o2_fraction,
        expected_o2_source_gas_flow_rate,
    ):
        actual = module._get_o2_source_gas_flow_rate(
            setpoint_total_flow_rate, setpoint_o2_fraction, o2_source_gas_o2_fraction
        )
        assert actual == expected_o2_source_gas_flow_rate

    @pytest.mark.parametrize(
        "setpoint_total_flow_rate, setpoint_o2_fraction, expected_errors",
        [
            # Flow rates with O2 source gas fraction of 1:
            #   O2 = setpoint_total_flow_rate * setpoint_o2_fraction
            #   N2 = setpoint_total_flow_rate - O2 flow rate
            # O2 2.5, N2 0
            (2.5, 1, []),
            # O2 0, N2 2.5
            (2.5, 0, []),
            # O2 1.25, N2 1.25
            (2.5, 0.5, []),
            # O2 5, N2 -2.5
            (2.5, 2, ["setpoint gas O2 fraction too high"]),
            # O2 2.6, N2 0
            (2.6, 1, ["O2 flow rate > 2.5 SLPM"]),
            # O2 11, N2 11
            (22, 0.5, ["O2 flow rate > 2.5 SLPM", "N2 flow rate > 10 SLPM"]),
            # O2 0, N2 11
            (11, 0, ["N2 flow rate > 10 SLPM"]),
            # O2 0.001, N2 0.999
            (1, 0.001, ["O2 flow rate < 0.05 SLPM"]),
            # O2 0.999, N2 0.001
            (1, 0.999, ["N2 flow rate < 0.2 SLPM"]),
        ],
    )
    def test_flags_expected_validation_errors(
        self, setpoint_total_flow_rate, setpoint_o2_fraction, expected_errors
    ):
        o2_source_gas_fraction = 1

        mix_validation_errors = module.get_mix_validation_errors(
            setpoint_total_flow_rate, o2_source_gas_fraction, setpoint_o2_fraction
        )

        assert mix_validation_errors[expected_errors].all()


class TestStartConstantFlowMix:
    @pytest.mark.parametrize(
        "setpoint_gas_o2_fraction", [0.1, 0.21, 0.1111, math.pi * 0.01]
    )
<<<<<<< HEAD
=======
    def test_get_o2_source_gas_fraction(
        self,
        target_o2_fraction,
        o2_source_gas_o2_fraction,
        expected_o2_source_gas_fraction,
    ):
        actual = module._get_o2_source_gas_fraction(
            target_o2_fraction, o2_source_gas_o2_fraction
        )
        assert actual == expected_o2_source_gas_fraction

    def test_get_o2_source_gas_fraction_errors_when_ratio_is_too_high(self):
        with pytest.raises(ValueError, match="%"):
            module._get_o2_source_gas_fraction(
                target_o2_fraction=0.5, o2_source_gas_o2_fraction=0.2
            )

    def test_turns_mixer_off_when_flow_rate_set_to_zero(self, mocker):
        mock_stop_flow = mocker.patch.object(module, "stop_flow")

        module.start_constant_flow_mix(
            sentinel.port,
            target_flow_rate_slpm=0,
            target_o2_fraction=1,
            o2_source_gas_o2_fraction=1,
        )

        mock_stop_flow.assert_called_once_with(sentinel.port)

    @pytest.mark.parametrize("target_o2_fraction", [0.1, 0.21, 0.1111, math.pi * 0.01])
>>>>>>> 61637cdc
    def test_get_source_gas_flow_rates_ppb_adds_to_one_billion(
        self, setpoint_gas_o2_fraction
    ):
        n2_ppb, o2_ppb = module._get_source_gas_flow_rates_ppb(
            o2_source_gas_o2_fraction=0.21,
            setpoint_gas_o2_fraction=setpoint_gas_o2_fraction,
        )
        assert n2_ppb + o2_ppb == module._ONE_BILLION

    def test_calls_appropriate_sequence(self, mocker):
        # Most implementation details of this function are tested manually or verified by mypy.
        # This is just a smoke test
        mock_send_sequence = mocker.patch.object(
            module, "_send_sequence_with_expected_responses"
        )

        module.start_constant_flow_mix(
            sentinel.port,
            setpoint_flow_rate_slpm=5,
            setpoint_gas_o2_fraction=0.1,
            o2_source_gas_o2_fraction=0.5,
        )
        mock_send_sequence.assert_called_with(
            sentinel.port,
            [
                ("A MXRM 3", "A 3"),
                ("A MXRFF 2.5", "A 2.50 7 SLPM"),
                ("A MXMF 800000000 200000000", "A 800000000 200000000"),
                ("A MXRFF 5", "A 5.00 7 SLPM"),
                ("A MXRS 1", "A 2"),
            ],
        )<|MERGE_RESOLUTION|>--- conflicted
+++ resolved
@@ -377,39 +377,6 @@
     @pytest.mark.parametrize(
         "setpoint_gas_o2_fraction", [0.1, 0.21, 0.1111, math.pi * 0.01]
     )
-<<<<<<< HEAD
-=======
-    def test_get_o2_source_gas_fraction(
-        self,
-        target_o2_fraction,
-        o2_source_gas_o2_fraction,
-        expected_o2_source_gas_fraction,
-    ):
-        actual = module._get_o2_source_gas_fraction(
-            target_o2_fraction, o2_source_gas_o2_fraction
-        )
-        assert actual == expected_o2_source_gas_fraction
-
-    def test_get_o2_source_gas_fraction_errors_when_ratio_is_too_high(self):
-        with pytest.raises(ValueError, match="%"):
-            module._get_o2_source_gas_fraction(
-                target_o2_fraction=0.5, o2_source_gas_o2_fraction=0.2
-            )
-
-    def test_turns_mixer_off_when_flow_rate_set_to_zero(self, mocker):
-        mock_stop_flow = mocker.patch.object(module, "stop_flow")
-
-        module.start_constant_flow_mix(
-            sentinel.port,
-            target_flow_rate_slpm=0,
-            target_o2_fraction=1,
-            o2_source_gas_o2_fraction=1,
-        )
-
-        mock_stop_flow.assert_called_once_with(sentinel.port)
-
-    @pytest.mark.parametrize("target_o2_fraction", [0.1, 0.21, 0.1111, math.pi * 0.01])
->>>>>>> 61637cdc
     def test_get_source_gas_flow_rates_ppb_adds_to_one_billion(
         self, setpoint_gas_o2_fraction
     ):
@@ -418,6 +385,18 @@
             setpoint_gas_o2_fraction=setpoint_gas_o2_fraction,
         )
         assert n2_ppb + o2_ppb == module._ONE_BILLION
+
+    def test_turns_mixer_off_when_flow_rate_set_to_zero(self, mocker):
+        mock_stop_flow = mocker.patch.object(module, "stop_flow")
+
+        module.start_constant_flow_mix(
+            sentinel.port,
+            setpoint_flow_rate_slpm=0,
+            setpoint_gas_o2_fraction=1,
+            o2_source_gas_o2_fraction=1,
+        )
+
+        mock_stop_flow.assert_called_once_with(sentinel.port)
 
     def test_calls_appropriate_sequence(self, mocker):
         # Most implementation details of this function are tested manually or verified by mypy.
