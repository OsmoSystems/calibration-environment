from unittest import mock
from unittest.mock import sentinel

import math
import pandas as pd
import pytest

import calibration_environment.drivers.gas_mixer as module


@pytest.fixture
def mock_send_serial_command_and_get_response(mocker):
    return mocker.patch.object(module, "send_serial_command_str_and_parse_response")


class TestMixControllerStateCode:
    EXPECTED_EMO_STRING = (
        'MixControllerState #0: "Emergency Motion Off (EMO) is active."'
    )
    EMO_CODE = module._MixControllerStateCode(0)

    def test_str_representation(self):
        assert str(self.EMO_CODE) == self.EXPECTED_EMO_STRING


class TestSendSerialCommandStrAndGetResponse:
    def test_calls_with_appropriate_line_ending_and_conversion(self, mocker):
        mock_serial_sender = mocker.patch.object(
            module, "send_serial_command_and_get_response"
        )

        command_str = "test command"
        expected_command_bytes = b"test command\r"
        module.send_serial_command_str_and_parse_response(command_str, sentinel.port)

        mock_serial_sender.assert_called_with(
            port=sentinel.port,
            command=expected_command_bytes,
            baud_rate=module._ALICAT_BAUD_RATE,
            response_terminator=module._ALICAT_SERIAL_TERMINATOR_BYTE,
            timeout=0.1,
        )

    def test_strips_terminator_from_response(self, mocker):
        response_bytes = b"response\r"
        expected_cleaned_response = "response"
        mocker.patch.object(
            module, "send_serial_command_and_get_response", return_value=response_bytes
        )

        actual_cleaned_response = module.send_serial_command_str_and_parse_response(
            "command", sentinel.port
        )
        assert actual_cleaned_response == expected_cleaned_response


@pytest.mark.parametrize(
    "alarm_str, expected",
    [("2199552", True), ("0", False), ("4096", False), (str(0x008000), True)],
)
def test_has_low_feed_pressure(alarm_str, expected):
    actual = module._has_low_feed_pressure(alarm_str)
    assert actual == expected


class TestPpbConversions:
    fractions_and_corresponding_ppbs = [
        (0.005, 5000000),
        (0, 0),
        (0.8, 8e8),
        (math.pi / 10, 314159265),
    ]

    @pytest.mark.parametrize("fraction, ppb", fractions_and_corresponding_ppbs)
    def test_ppb_to_fraction(self, fraction, ppb):
        assert module._ppb_to_fraction(5000000) == 0.005

    @pytest.mark.parametrize("fraction, ppb", fractions_and_corresponding_ppbs)
    def test_fraction_to_ppb(self, fraction, ppb):
        assert module._fraction_to_ppb(fraction) == ppb

    @pytest.mark.parametrize(
        "from_mfc, expected", [("------", 0), (str(100000000), 0.1)]
    )
    def test_parse_flow_fraction(self, from_mfc, expected):
        assert module._parse_flow_fraction(from_mfc) == expected

    def test_complimentary_ppb_value(self):
        ppb_value = 999999999
        expected = 1
        assert module._complimentary_ppb_value(ppb_value) == expected


class TestSendSequenceWithExpectedResponses:
    def test_sends_appropriate_sequence_when_response_is_as_expected(
        self, mock_send_serial_command_and_get_response
    ):
        mock_send_serial_command_and_get_response.side_effect = [
            sentinel.response_one,
            sentinel.response_two,
        ]

        module._send_sequence_with_expected_responses(
            sentinel.port,
            [
                (sentinel.call_one, sentinel.response_one),
                (sentinel.call_two, sentinel.response_two),
            ],
        )

        expected_calls = [
            mock.call(sentinel.call_one, sentinel.port),
            mock.call(sentinel.call_two, sentinel.port),
        ]

        actual_calls = mock_send_serial_command_and_get_response.call_args_list
        assert actual_calls == expected_calls

    def test_raises_exception_and_stops_further_calls_when_return_value_unexpected(
        self, mock_send_serial_command_and_get_response
    ):
        mock_send_serial_command_and_get_response.side_effect = [
            sentinel.response_one,
            sentinel.surprise,  # !
        ]

        with pytest.raises(module.UnexpectedMixerResponse, match="surprise"):
            module._send_sequence_with_expected_responses(
                sentinel.port,
                [
                    (sentinel.call_one, sentinel.response_one),
                    (sentinel.call_two, sentinel.response_two),
                    (sentinel.call_three, sentinel.response_three),
                ],
            )

        expected_calls = [
            mock.call(sentinel.call_one, sentinel.port),
            mock.call(sentinel.call_two, sentinel.port),
        ]

        actual_calls = mock_send_serial_command_and_get_response.call_args_list
        assert actual_calls == expected_calls


class TestParseMixerStatus:
    @pytest.mark.parametrize(
        "name, mixer_status_str, expected",
        [
            (
                "Stopped due to N2 low",
                (
                    "A 0 30 2199568 14 7 4 2 Y - -00.00 +00.00 +0001459 ---------- "
                    "2199568 +000.0 +00.00 +921 +1000000000 04096 +018.6 -0.000 +539 +0000000000"
                ),
                pd.Series(
                    {
                        "flow rate (SLPM)": 0,
                        "mix pressure (mmHg)": 0,
                        "low feed pressure alarm": True,
                        "low feed pressure alarm - N2": True,
                        "low feed pressure alarm - O2 source gas": False,
                        "N2 fraction in mix": 1,
                        "O2 source gas fraction in mix": 0,
                    }
                ),
            ),
            (
                "Running",
                (
                    "A 0 2 4096 14 7 4 2 Y - +00.19 +05.00 +0001463 ---------- "
                    "04096 +020.6 +02.50 +923 +0500000000 04096 +017.2 +2.500 +540 +0500000000"
                ),
                pd.Series(
                    {
                        "flow rate (SLPM)": 5,
                        "mix pressure (mmHg)": 0.19,
                        "low feed pressure alarm": False,
                        "low feed pressure alarm - N2": False,
                        "low feed pressure alarm - O2 source gas": False,
                        "N2 fraction in mix": 0.5,
                        "O2 source gas fraction in mix": 0.5,
                    }
                ),
            ),
            (
                "Stopped - OK",
                (
                    "A 0 6 4096 14 7 4 2 Y - -00.01 +00.00 +0001464 ---------- "
                    "04096 +022.7 +00.00 +923 +0000000000 04096 +018.5 +0.000 +541 +1000000000"
                ),
                pd.Series(
                    {
                        "flow rate (SLPM)": 0,
                        "mix pressure (mmHg)": -0.01,
                        "low feed pressure alarm": False,
                        "low feed pressure alarm - N2": False,
                        "low feed pressure alarm - O2 source gas": False,
                        "N2 fraction in mix": 0,
                        "O2 source gas fraction in mix": 1,
                    }
                ),
            ),
            (
                "Has not run yet - dashes for fractions",
                (
                    "A 0 6 4096 14 7 4 2 Y - -00.01 +00.00 +0001464 ---------- "
                    "04096 +022.7 +00.00 +923 ---------- 04096 +018.5 +0.000 +541 ----------"
                ),
                pd.Series(
                    {
                        "flow rate (SLPM)": 0,
                        "mix pressure (mmHg)": -0.01,
                        "low feed pressure alarm": False,
                        "low feed pressure alarm - N2": False,
                        "low feed pressure alarm - O2 source gas": False,
                        "N2 fraction in mix": 0,
                        "O2 source gas fraction in mix": 0,
                    }
                ),
            ),
        ],
    )
    def test_mixer_status(self, name, mixer_status_str, expected):
        actual = module._parse_mixer_status(mixer_status_str)
        pd.testing.assert_series_equal(actual, expected)

    @pytest.mark.parametrize(
        "pressure_and_flow_units_str, should_raise",
        [("14 7", False), ("14 6", True), ("10 7", True), ("99 99", True)],
    )
    def test_blows_up_if_units_incorrectly_set(
        self, pressure_and_flow_units_str, should_raise
    ):
        mixer_status_str = (
            f"A 0 6 4096 {pressure_and_flow_units_str} 4 2 Y - -00.01 +00.00 +0001464 ---------- "
            "04096 +022.7 +00.00 +923 ---------- 04096 +018.5 +0.000 +541 ----------"
        )
        if should_raise:
            with pytest.raises(module.UnexpectedMixerResponse, match="units"):
                module._parse_mixer_status(mixer_status_str)
        else:
            # This is more of a meta-test that everything is fine with this test when the units are correct
            module._parse_mixer_status(mixer_status_str)


class TestGetMixerStatus:
    def test_happy_path(self, mock_send_serial_command_and_get_response, mocker):
        mock_send_serial_command_and_get_response.return_value = (
            sentinel.serial_response
        )
        mock_parse_mixer_status = mocker.patch.object(
            module, "_parse_mixer_status", return_value=sentinel.parsed_status
        )

        status = module.get_mixer_status(sentinel.port)

        mock_send_serial_command_and_get_response.assert_called_with(
            "A QMXS", sentinel.port
        )
        mock_parse_mixer_status.assert_called_with(sentinel.serial_response)
        assert status == sentinel.parsed_status

    def test_no_response_error(self, mock_send_serial_command_and_get_response, mocker):
        mock_send_serial_command_and_get_response.return_value = ""

        with pytest.raises(module.UnexpectedMixerResponse, match="No response"):
            module.get_mixer_status(sentinel.port)


class TestParseGasIds:
    def test_parses_gas_ids(self):
        expected = pd.Series({"N2": 1, "O2 source gas": 4})

        actual = module._parse_gas_ids("A 1 4")

        pd.testing.assert_series_equal(actual, expected)


class TestStopFlow:
    def test_makes_appropriate_serial_call_and_doesnt_blow_up_in_happy_case(
        self, mock_send_serial_command_and_get_response
    ):
        mock_send_serial_command_and_get_response.return_value = (
            f"A {module._MixControllerStateCode.stopped_ok.value}"
        )

        module.stop_flow(mock.sentinel.port)

        mock_send_serial_command_and_get_response.assert_called_with(
            "A MXRS 2", mock.sentinel.port
        )

    def test_asserts_mixer_state(self, mock_send_serial_command_and_get_response):
        # Mixer is still mixing after we asked it to stop! This could be any other code
        mock_send_serial_command_and_get_response.return_value = (
            f"A {module._MixControllerStateCode.mixing.value}"
        )

        with pytest.raises(module.UnexpectedMixerResponse, match="Device is mixing."):
            module.stop_flow(mock.sentinel.port)


class TestAssertMixerState:
    def test_mixer_state_matches_doesnt_error(self):
        module._assert_mixer_state("A 3", module._MixControllerStateCode(3))

    def test_mixer_state_mismatch_provides_helpful_error(self):
        expected_code = module._MixControllerStateCode(3)  # should be mixing
        actual_code_number = 5  # There's an alarm
        with pytest.raises(module.UnexpectedMixerResponse, match="alarm"):
            module._assert_mixer_state(f"A {actual_code_number}", expected_code)


class TestAssertValidMix:
    @pytest.mark.parametrize(
        "flow_rate_slpm, o2_source_gas_fraction, should_raise",
        [(5, 0.1, False), (99, 99, True)],
    )
    def test_raises_appropriately(
        self, flow_rate_slpm, o2_source_gas_fraction, should_raise
    ):
        if should_raise:
            with pytest.raises(ValueError, match="mixer only goes up to"):
                module._assert_valid_mix(flow_rate_slpm, o2_source_gas_fraction)
        else:
            module._assert_valid_mix(flow_rate_slpm, o2_source_gas_fraction)


class TestStartConstantFlowMix:
    @pytest.mark.parametrize(
        "target_o2_fraction, o2_source_gas_o2_fraction, expected_o2_source_gas_fraction",
        [(1, 1, 1), (0.5, 1, 0.5), (0.5, 0.5, 1), (0.1, 0.2, 0.5)],
    )
    def test_get_o2_source_gas_fraction(
        self,
        target_o2_fraction,
        o2_source_gas_o2_fraction,
        expected_o2_source_gas_fraction,
    ):
        actual = module._get_o2_source_gas_fraction(
            target_o2_fraction, o2_source_gas_o2_fraction
        )
        assert actual == expected_o2_source_gas_fraction

    def test_get_o2_source_gas_fraction_errors_when_ratio_is_too_high(self):
        with pytest.raises(ValueError, match="%"):
            module._get_o2_source_gas_fraction(
                target_o2_fraction=0.5, o2_source_gas_o2_fraction=0.2
            )

<<<<<<< HEAD
    def test_turns_mixer_off_when_flow_rate_set_to_zero(self, mocker):
        mock_stop_flow = mocker.patch.object(module, "stop_flow")

        module.start_constant_flow_mix(
            sentinel.port,
            target_flow_rate_slpm=0,
            target_o2_fraction=1,
            o2_source_gas_o2_fraction=1,
        )

        mock_stop_flow.assert_called_once_with(sentinel.port)
=======
    @pytest.mark.parametrize("target_o2_fraction", [0.1, 0.21, 0.1111, math.pi * 0.01])
    def test_get_source_gas_flow_rates_ppb_adds_to_one_billion(
        self, target_o2_fraction
    ):
        n2_ppb, o2_ppb = module._get_source_gas_flow_rates_ppb(
            o2_source_gas_o2_fraction=0.21, target_o2_fraction=target_o2_fraction
        )
        assert n2_ppb + o2_ppb == module._ONE_BILLION
>>>>>>> 66f9245c

    def test_calls_appropriate_sequence(self, mocker):
        # Most implementation details of this function are tested manually or verified by mypy.
        # This is just a smoke test
        mock_send_sequence = mocker.patch.object(
            module, "_send_sequence_with_expected_responses"
        )

        module.start_constant_flow_mix(
            sentinel.port,
            target_flow_rate_slpm=5,
            target_o2_fraction=0.1,
            o2_source_gas_o2_fraction=0.5,
        )
        mock_send_sequence.assert_called_with(
            sentinel.port,
            [
                ("A MXRM 3", "A 3"),
                ("A MXRFF 2.5", "A 2.50 7 SLPM"),
                ("A MXMF 800000000 200000000", "A 800000000 200000000"),
                ("A MXRFF 5", "A 5.00 7 SLPM"),
                ("A MXRS 1", "A 2"),
            ],
        )<|MERGE_RESOLUTION|>--- conflicted
+++ resolved
@@ -349,7 +349,6 @@
                 target_o2_fraction=0.5, o2_source_gas_o2_fraction=0.2
             )
 
-<<<<<<< HEAD
     def test_turns_mixer_off_when_flow_rate_set_to_zero(self, mocker):
         mock_stop_flow = mocker.patch.object(module, "stop_flow")
 
@@ -361,7 +360,7 @@
         )
 
         mock_stop_flow.assert_called_once_with(sentinel.port)
-=======
+
     @pytest.mark.parametrize("target_o2_fraction", [0.1, 0.21, 0.1111, math.pi * 0.01])
     def test_get_source_gas_flow_rates_ppb_adds_to_one_billion(
         self, target_o2_fraction
@@ -370,7 +369,6 @@
             o2_source_gas_o2_fraction=0.21, target_o2_fraction=target_o2_fraction
         )
         assert n2_ppb + o2_ppb == module._ONE_BILLION
->>>>>>> 66f9245c
 
     def test_calls_appropriate_sequence(self, mocker):
         # Most implementation details of this function are tested manually or verified by mypy.
