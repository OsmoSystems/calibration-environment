--- conflicted
+++ resolved
@@ -77,16 +77,12 @@
     return mocker.patch.object(module, "sleep")
 
 
-<<<<<<< HEAD
-class TestWaitForEquilibration:
-=======
 @pytest.fixture
 def mock_check_status(mocker):
     return mocker.patch.object(module, "check_status")
 
 
-class TestWaitForTemperatureEquilibration:
->>>>>>> 69359ae8
+class TestWaitForEquilibration:
     @staticmethod
     def _mock_collect_data_to_csv(mocker, temperature_readings):
         sensor_data_sequence = [
@@ -165,11 +161,6 @@
             sentinel.setpoint,
             calibration_configuration,
             loop_count=sentinel.loop_count,
-<<<<<<< HEAD
             equilibration_status=sentinel.equilibration_status,
         )
-=======
-            equilibration_status=EquilibrationStatus.TEMPERATURE,
-        )
-        mock_check_status.assert_called_with(calibration_configuration.com_ports)
->>>>>>> 69359ae8
+        mock_check_status.assert_called_with(calibration_configuration.com_ports)