import sys
import logging
import time
from datetime import datetime, timedelta

import pandas as pd

from .drivers import gas_mixer
from .drivers import water_bath
from .drivers import ysi
from .equilibrate import (
    wait_for_temperature_equilibration,
    wait_for_gas_mixer_equilibration,
)
from .configure import get_calibration_configuration, CalibrationConfiguration

logging_format = "%(asctime)s [%(levelname)s]--- %(message)s"
logging.basicConfig(
    level=logging.INFO, format=logging_format, handlers=[logging.StreamHandler()]
)


def get_all_sensor_data(com_ports):
    gas_mixer_status = gas_mixer.get_mixer_status_with_retry(
        com_ports["gas_mixer"]
    ).add_prefix("gas mixer ")

    gas_ids = gas_mixer.get_gas_ids_with_retry(com_ports["gas_mixer"]).add_suffix(
        " gas ID"
    )

    water_bath_status = pd.Series(
        {
            "internal temperature (C)": water_bath.send_command_and_parse_response(
                com_ports["water_bath"], "Read Internal Temperature"
            ),
            "external sensor temperature (C)": water_bath.send_command_and_parse_response(
                com_ports["water_bath"], "Read External Sensor"
            ),
        }
    ).add_prefix("water bath ")

    ysi_status = ysi.get_standard_sensor_values(com_ports["ysi"]).add_prefix("YSI ")

    return pd.concat([gas_mixer_status, gas_ids, water_bath_status, ysi_status])


def collect_data_to_csv(
    setpoint: pd.Series,
    calibration_configuration: CalibrationConfiguration,
    loop_count: int = 0,
    write_headers_to_file: bool = True,
):
    """
        Read data from calibration environment sensors and write one row to
        output csv along with configuration data, optionally writing column headers.

        Args:
            setpoint: A setpoint DataFrame row
            calibration_configuration: A CalibrationConfiguration object
            loop_count: The current iteration of looping over the setpoint sequence file.
            write_headers_to_file: Whether or not to write csv headers to output file.
    """

    # Read from each sensor and add to the DataFrame
    sensor_data = get_all_sensor_data(calibration_configuration.com_ports)

    row = pd.DataFrame(
        [
            {
                "loop count": loop_count,
                "setpoint temperature (C)": setpoint["temperature"],
                "setpoint hold time seconds": setpoint["hold_time"],
                "setpoint flow rate (SLPM)": setpoint["flow_rate_slpm"],
                "setpoint O2 fraction": setpoint["o2_fraction"],
                "o2 source gas fraction": calibration_configuration.o2_source_gas_fraction,
                "timestamp": datetime.now(),
                **dict(sensor_data),
            }
        ]
    ).sort_index(
        axis=1
    )  # Sort the index so columns are always in the same order

    # Use mode="a" to append the row to the file
    row.to_csv(
        calibration_configuration.output_csv_filepath,
        index=False,
        header=write_headers_to_file,
        mode="a",
    )


def _shut_down(gas_mixer_com_port, water_bath_com_port):
    """Turn off gas mixer and water bath"""
    gas_mixer.stop_flow_with_retry(gas_mixer_com_port)
    water_bath.send_settings_command_and_parse_response(
        water_bath_com_port, unit_on_off=False
    )


def run(cli_args=None):
    start_date = datetime.now()

    if cli_args is None:
        # First argument is the name of the command itself, not an "argument" we want to parse
        cli_args = sys.argv[1:]
    # Parse the configuration parameters from cli args
    calibration_configuration = get_calibration_configuration(cli_args, start_date)

    logging.info(
        f"Logging sensor data to {calibration_configuration.output_csv_filepath}"
    )

    water_bath_com_port = calibration_configuration.com_ports["water_bath"]
    gas_mixer_com_port = calibration_configuration.com_ports["gas_mixer"]

<<<<<<< HEAD
    try:
        water_bath.initialize(water_bath_com_port)
=======
    water_bath.initialize(water_bath_com_port)

    loop_count = 0
    write_headers_to_file = True

    while True:

        for _, setpoint in calibration_configuration.setpoints.iterrows():

            logging.info(f"Setting setpoint: {setpoint.to_dict()}")
            water_bath.send_command_and_parse_response(
                water_bath_com_port,
                command_name="Set Setpoint",
                data=setpoint["temperature"],
            )
            wait_for_temperature_equilibration(water_bath_com_port)

            # Set the gas mixer ratio
            gas_mixer.start_constant_flow_mix_with_retry(
                gas_mixer_com_port,
                setpoint["flow_rate_slpm"],
                setpoint["o2_fraction"],
                calibration_configuration.o2_source_gas_fraction,
            )
            wait_for_gas_mixer_equilibration(gas_mixer_com_port)

            # use pd.Timedelta here for type safety (handles numpy ints)
            setpoint_hold_end_time = datetime.now() + pd.Timedelta(
                seconds=setpoint["hold_time"]
            )
            next_data_collection_time = datetime.now()

            while datetime.now() < setpoint_hold_end_time:
                # Wait before collecting next datapoint
                if datetime.now() < next_data_collection_time:
                    time.sleep(0.1)  # No need to totally peg the CPU
                    continue

                next_data_collection_time = next_data_collection_time + timedelta(
                    seconds=calibration_configuration.collection_interval
                )
>>>>>>> 3ea4a379

        loop_count = 0
        write_headers_to_file = True

        while True:

            for _, setpoint in calibration_configuration.setpoints.iterrows():

                logging.info(f"Setting setpoint: {setpoint.to_dict()}")
                water_bath.send_command_and_parse_response(
                    water_bath_com_port,
                    command_name="Set Setpoint",
                    data=setpoint["temperature"],
                )
                wait_for_temperature_equilibration(water_bath_com_port)

                # Set the gas mixer ratio
                gas_mixer.start_constant_flow_mix_with_retry(
                    gas_mixer_com_port,
                    setpoint["flow_rate_slpm"],
                    setpoint["o2_target_gas_fraction"],
                    calibration_configuration.o2_source_gas_fraction,
                )
                wait_for_gas_mixer_equilibration(gas_mixer_com_port)

                # use pd.Timedelta here for type safety (handles numpy ints)
                setpoint_hold_end_time = datetime.now() + pd.Timedelta(
                    seconds=setpoint["hold_time"]
                )
                next_data_collection_time = datetime.now()

                while datetime.now() < setpoint_hold_end_time:
                    # Wait before collecting next datapoint
                    if datetime.now() < next_data_collection_time:
                        time.sleep(0.1)  # No need to totally peg the CPU
                        continue

                    next_data_collection_time = next_data_collection_time + timedelta(
                        seconds=calibration_configuration.collection_interval
                    )

                    collect_data_to_csv(
                        setpoint,
                        calibration_configuration,
                        loop_count=loop_count,
                        write_headers_to_file=write_headers_to_file,
                    )
                    write_headers_to_file = False

            # Increment so we know which iteration we're on in the logs
            loop_count += 1

            if not calibration_configuration.loop:
                break

    finally:
        # Ensure that the gas mixer and the water bath get turned off even if something
        # unexpected happens.
        _shut_down(gas_mixer_com_port, water_bath_com_port)<|MERGE_RESOLUTION|>--- conflicted
+++ resolved
@@ -115,52 +115,8 @@
     water_bath_com_port = calibration_configuration.com_ports["water_bath"]
     gas_mixer_com_port = calibration_configuration.com_ports["gas_mixer"]
 
-<<<<<<< HEAD
     try:
         water_bath.initialize(water_bath_com_port)
-=======
-    water_bath.initialize(water_bath_com_port)
-
-    loop_count = 0
-    write_headers_to_file = True
-
-    while True:
-
-        for _, setpoint in calibration_configuration.setpoints.iterrows():
-
-            logging.info(f"Setting setpoint: {setpoint.to_dict()}")
-            water_bath.send_command_and_parse_response(
-                water_bath_com_port,
-                command_name="Set Setpoint",
-                data=setpoint["temperature"],
-            )
-            wait_for_temperature_equilibration(water_bath_com_port)
-
-            # Set the gas mixer ratio
-            gas_mixer.start_constant_flow_mix_with_retry(
-                gas_mixer_com_port,
-                setpoint["flow_rate_slpm"],
-                setpoint["o2_fraction"],
-                calibration_configuration.o2_source_gas_fraction,
-            )
-            wait_for_gas_mixer_equilibration(gas_mixer_com_port)
-
-            # use pd.Timedelta here for type safety (handles numpy ints)
-            setpoint_hold_end_time = datetime.now() + pd.Timedelta(
-                seconds=setpoint["hold_time"]
-            )
-            next_data_collection_time = datetime.now()
-
-            while datetime.now() < setpoint_hold_end_time:
-                # Wait before collecting next datapoint
-                if datetime.now() < next_data_collection_time:
-                    time.sleep(0.1)  # No need to totally peg the CPU
-                    continue
-
-                next_data_collection_time = next_data_collection_time + timedelta(
-                    seconds=calibration_configuration.collection_interval
-                )
->>>>>>> 3ea4a379
 
         loop_count = 0
         write_headers_to_file = True
@@ -181,7 +137,7 @@
                 gas_mixer.start_constant_flow_mix_with_retry(
                     gas_mixer_com_port,
                     setpoint["flow_rate_slpm"],
-                    setpoint["o2_target_gas_fraction"],
+                    setpoint["o2_fraction"],
                     calibration_configuration.o2_source_gas_fraction,
                 )
                 wait_for_gas_mixer_equilibration(gas_mixer_com_port)
