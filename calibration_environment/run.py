--- conflicted
+++ resolved
@@ -131,14 +131,9 @@
             )
             wait_for_gas_mixer_equilibration(gas_mixer_com_port)
 
-<<<<<<< HEAD
-            setpoint_hold_end_time = datetime.now() + timedelta(
-                seconds=float(setpoint["hold_time"])
-=======
             # use pd.Timedelta here for type safety (handles numpy ints)
             setpoint_hold_end_time = datetime.now() + pd.Timedelta(
                 seconds=setpoint["hold_time"]
->>>>>>> ed4fa78c
             )
             next_data_collection_time = datetime.now()
 
