import time
from unittest.mock import sentinel, call

import pytest
import pandas as pd

from .configure import CalibrationConfiguration
from . import run as module


@pytest.fixture
def mock_drivers(mocker):
    mocker.patch.object(module.gas_mixer, "start_constant_flow_mix_with_retry")
    mocker.patch.object(module.gas_mixer, "stop_flow_with_retry")
    mocker.patch.object(module.gas_mixer, "get_mixer_status_with_retry")
    mocker.patch.object(module.gas_mixer, "get_gas_ids_with_retry")

    mocker.patch.object(module.water_bath, "send_command_and_parse_response")
    mocker.patch.object(module.water_bath, "initialize")
    mocker.patch.object(module.water_bath, "send_settings_command_and_parse_response")


@pytest.fixture
def mock_get_all_sensor_data(mocker):
    return mocker.patch(
        "calibration_environment.data_logging.get_all_sensor_data",
        return_value=pd.Series(),
    )


@pytest.fixture
def mock_check_status(mocker):
    return mocker.patch.object(module, "check_status")


@pytest.fixture
def mock_wait_for_temperature_equilibration(mocker):
    return mocker.patch.object(module, "wait_for_temperature_equilibration")


@pytest.fixture
def mock_wait_for_do_equilibration(mocker):
    return mocker.patch.object(module, "wait_for_do_equilibration")


@pytest.fixture
def mock_wait_for_equilibration(
    mock_wait_for_temperature_equilibration, mock_wait_for_do_equilibration
):
    pass


@pytest.fixture
def mock_output_filepath(tmp_path):
    return tmp_path / "test.csv"


@pytest.fixture
def mock_shut_down(mocker):
    return mocker.patch.object(module, "_shut_down")


DEFAULT_SETPOINTS = pd.DataFrame(
    [{"temperature": 15, "flow_rate_slpm": 2.5, "o2_fraction": 50, "hold_time": 0.01}]
)


DEFAULT_CONFIGURATION = CalibrationConfiguration(
    setpoint_sequence_csv_filepath="experiment.csv",
    setpoints=DEFAULT_SETPOINTS,
    com_ports={"ysi": "COM11", "gas_mixer": "COM22", "water_bath": "COM21"},
    o2_source_gas_fraction=0.21,
    loop=False,
    output_csv_filepath="test.csv",
    collection_interval=0.01,
)


@pytest.fixture
def mock_get_calibration_configuration(mocker, mock_output_filepath):
    mock_calibration_configuration = DEFAULT_CONFIGURATION._replace(
        output_csv_filepath=mock_output_filepath
    )
<<<<<<< HEAD
    default_configuration = CalibrationConfiguration(
        setpoint_sequence_csv_filepath="experiment.csv",
        setpoints=default_setpoints,
        com_ports={"ysi": "COM11", "gas_mixer": "COM22", "water_bath": "COM21"},
        o2_source_gas_fraction=0.21,
        loop=False,
        output_csv_filepath="test.csv",
        collection_interval=0.1,
        cosmobot_experiment_name=None,
        cosmobot_hostname=None,
        capture_images=False,
=======

    return mocker.patch.object(
        module,
        "get_calibration_configuration",
        return_value=mock_calibration_configuration,
>>>>>>> 2c248677
    )


@pytest.fixture
def mock_post_slack_message(mocker):
    return mocker.patch.object(module, "post_slack_message")


@pytest.fixture
def mock_all_integrations(
    mock_drivers,
    mock_get_all_sensor_data,
    mock_get_calibration_configuration,
    mock_check_status,
    mock_wait_for_equilibration,
    mock_shut_down,
    mock_post_slack_message,
):
    # This pytest fixture just combines all other fixtures into one so that our
    # test function signatures don't explode with repetitive mocks
    pass


class TestRunCalibration:
    def test_collects_data_at_configured_rate(
        self,
        mock_output_filepath,
        mock_get_calibration_configuration,
        mock_all_integrations,
    ):
        """
        Test is configured to hold at setpoint for 0.2 seconds, and read data
        every 0.09 seconds. 0.09 is used instead of 0.1 to allow some wiggle room.
        """
        setpoint_hold_time = 0.2
        data_collection_interval = 0.09

        setpoints = pd.DataFrame(
            [
                {
                    "temperature": 15,
                    "flow_rate_slpm": 2.5,
                    "o2_fraction": 50,
                    "hold_time": setpoint_hold_time,
                }
            ]
        )

        mock_get_calibration_configuration.return_value = DEFAULT_CONFIGURATION._replace(
            setpoints=setpoints,
            collection_interval=data_collection_interval,
            output_csv_filepath=mock_output_filepath,
        )

        module.run([])

        output_csv = pd.read_csv(mock_output_filepath)

        expected_output_rows = setpoint_hold_time // data_collection_interval
        assert len(output_csv) == expected_output_rows

    def test_correct_values_saved_to_csv(
        self, mock_all_integrations, mock_output_filepath, mock_get_all_sensor_data
    ):

        expected_csv = pd.DataFrame(
            [
                {
                    "equilibration status": "equilibrated",
                    "loop count": 0,
                    "o2 source gas fraction": 0.21,
                    "setpoint O2 fraction": 50.0,
                    "setpoint flow rate (SLPM)": 2.5,
                    "setpoint hold time seconds": 0.01,
                    "setpoint temperature (C)": 15.0,
                    "stub data": 1,
                }
            ]
        )

        mock_get_all_sensor_data.return_value = pd.Series({"data": 1}).add_prefix(
            "stub "
        )

        module.run([])

        output_csv = pd.read_csv(mock_output_filepath).drop(columns=["timestamp"])

        pd.testing.assert_frame_equal(expected_csv, output_csv)

    def test_checks_status(self, mock_all_integrations, mock_check_status):
        module.run([])

        mock_check_status.assert_called()

    def test_shuts_down_at_end(self, mock_all_integrations, mock_shut_down):
        module.run([])

        mock_shut_down.assert_called()

    def test_notifies_on_successful_end(
        self, mock_all_integrations, mock_post_slack_message
    ):
        module.run([])

        mock_post_slack_message.assert_has_calls(
            [
                call("Calibration routine ended successfully!"),
                call("Calibration system shut down."),
            ]
        )

    @pytest.mark.parametrize(
        "function_that_might_raise",
        [
            (module.gas_mixer, "start_constant_flow_mix_with_retry"),
            (module.water_bath, "send_command_and_parse_response"),
            (module.water_bath, "initialize"),
            (module, "collect_data_to_csv"),
        ],
    )
    def test_shuts_down_and_notifies_after_error(
        self,
        mocker,
        mock_all_integrations,
        mock_shut_down,
        mock_post_slack_message,
        function_that_might_raise,
    ):
        mocker.patch.object(*function_that_might_raise).side_effect = Exception(
            "Mock error"
        )

        # The expectation is that the system gets shut down, but the error is re-raised
        # so that it gets bubbled up
        with pytest.raises(Exception):
            module.run([])

        mock_shut_down.assert_called()
        mock_post_slack_message.assert_has_calls(
            [
                call(
                    "Calibration routine ended with error! Mock error",
                    mention_channel=True,
                ),
                call("Calibration system shut down."),
            ]
        )

    def test_shuts_down_and_notifies_after_keyboard_interrupt(
        self,
        mock_all_integrations,
        mock_wait_for_temperature_equilibration,
        mock_shut_down,
        mock_post_slack_message,
    ):
        # Pick an arbitrary function to have a KeyboardInterrput
        mock_wait_for_temperature_equilibration.side_effect = KeyboardInterrupt()

        # The expectation is that the system gets shut down, but the error is re-raised
        # so that it gets bubbled up
        with pytest.raises(KeyboardInterrupt):
            module.run([])

        mock_shut_down.assert_called()
        mock_post_slack_message.assert_has_calls(
            [
                call("Calibration routine ended by user."),
                call("Calibration system shut down."),
            ]
        )

    @pytest.mark.parametrize(
        "setpoint_temperatures,expected_wait_call_count",
        (
            ((15, 25), 2),  # called for each setpoint because temperature changed
            ((15, 15), 1),  # only one call since temperature didn't change
        ),
    )
    def test_calls_wait_for_temperature_equilibration_only_if_temperature_changed(
        self,
        mock_all_integrations,
        mock_get_calibration_configuration,
        mock_output_filepath,
        mock_wait_for_temperature_equilibration,
        setpoint_temperatures,
        expected_wait_call_count,
    ):
        hold_time = 0.01
        collection_interval = hold_time  # collect one data point per setpoint
        setpoints = pd.DataFrame(
            [
                {
                    "temperature": setpoint_temperature,
                    "flow_rate_slpm": sentinel.flow_rate_slpm,
                    "o2_fraction": sentinel.o2_fraction,
                    "hold_time": hold_time,
                }
                for setpoint_temperature in setpoint_temperatures
            ]
        )

        mock_get_calibration_configuration.return_value = DEFAULT_CONFIGURATION._replace(
            setpoints=setpoints,
            output_csv_filepath=mock_output_filepath,
            collection_interval=collection_interval,
        )

        module.run([])

        assert (
            mock_wait_for_temperature_equilibration.call_count
            == expected_wait_call_count
        )


@pytest.fixture
def mock_gas_mixer_shutdown(mocker):
    return mocker.patch.object(module.gas_mixer, "stop_flow_with_retry")


@pytest.fixture
def mock_water_bath_shutdown(mocker):
    return mocker.patch.object(
        module.water_bath, "send_settings_command_and_parse_response"
    )


@pytest.fixture
def mock_time_sleep(mocker):
    # Mock time.sleep so that we don't have to wait 5 seconds on every test
    return mocker.patch.object(time, "sleep")


class TestShutDown:
    def test_shuts_down_gas_mixer_and_water_bath(
        self, mock_gas_mixer_shutdown, mock_water_bath_shutdown, mock_time_sleep
    ):

        module._shut_down(sentinel.gas_mixer_com_port, sentinel.water_bath_com_port)

        mock_gas_mixer_shutdown.assert_called()
        mock_water_bath_shutdown.assert_called()
        mock_time_sleep.assert_called_with(5)

    def test_shuts_down_water_bath_if_gas_mixer_raises(
        self, mock_gas_mixer_shutdown, mock_water_bath_shutdown, mock_time_sleep
    ):
        mock_gas_mixer_shutdown.side_effect = Exception()

        # The expectation is that the Exception is raised and bubbled up, but the code
        # in the finally block still gets called, so the water bath still gets shut down
        with pytest.raises(Exception):
            module._shut_down(sentinel.gas_mixer_com_port, sentinel.water_bath_com_port)

        mock_gas_mixer_shutdown.assert_called()
        mock_water_bath_shutdown.assert_called()
        mock_time_sleep.assert_called_with(5)<|MERGE_RESOLUTION|>--- conflicted
+++ resolved
@@ -73,6 +73,9 @@
     loop=False,
     output_csv_filepath="test.csv",
     collection_interval=0.01,
+    cosmobot_experiment_name=None,
+    cosmobot_hostname=None,
+    capture_images=False,
 )
 
 
@@ -81,25 +84,10 @@
     mock_calibration_configuration = DEFAULT_CONFIGURATION._replace(
         output_csv_filepath=mock_output_filepath
     )
-<<<<<<< HEAD
-    default_configuration = CalibrationConfiguration(
-        setpoint_sequence_csv_filepath="experiment.csv",
-        setpoints=default_setpoints,
-        com_ports={"ysi": "COM11", "gas_mixer": "COM22", "water_bath": "COM21"},
-        o2_source_gas_fraction=0.21,
-        loop=False,
-        output_csv_filepath="test.csv",
-        collection_interval=0.1,
-        cosmobot_experiment_name=None,
-        cosmobot_hostname=None,
-        capture_images=False,
-=======
-
     return mocker.patch.object(
         module,
         "get_calibration_configuration",
         return_value=mock_calibration_configuration,
->>>>>>> 2c248677
     )
 
 
