#!/usr/bin/env python
from setuptools import setup, find_packages

setup(
    name="calibration_environment",
    version="0.0.1",
    author="Osmo Systems",
    author_email="dev@osmobot.com",
    description="Automation and data collection tools for the Osmo calibration environment",
    url="https://www.github.com/osmosystems/calibration-environment.git",
    packages=find_packages(),
    entry_points={},
<<<<<<< HEAD
    install_requires=["pyserial"],
=======
    install_requires=["pandas", "pyserial"],
>>>>>>> 2b6b3ce2
    include_package_data=True,
)<|MERGE_RESOLUTION|>--- conflicted
+++ resolved
@@ -10,10 +10,6 @@
     url="https://www.github.com/osmosystems/calibration-environment.git",
     packages=find_packages(),
     entry_points={},
-<<<<<<< HEAD
-    install_requires=["pyserial"],
-=======
     install_requires=["pandas", "pyserial"],
->>>>>>> 2b6b3ce2
     include_package_data=True,
 )